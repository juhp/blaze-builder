--- conflicted
+++ resolved
@@ -1,4 +1,3 @@
-<<<<<<< HEAD
 * 0.2.1.0
 
   Incorporated several design changes:
@@ -28,11 +27,10 @@
       serializing characters using the `Latin1` (ISO_8859-1) charset. This
       corresponds to what the bytestring library refers to as the Char8
       encoding.
-=======
+
 * 0.2.0.3
   
   Loosen 'text' dependency to '>= 0.10 && < 0.12'
->>>>>>> eb8a2a86
 
 * 0.2.0.2
 
